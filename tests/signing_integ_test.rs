extern crate curv;
extern crate multi_party_ecdsa;

use curv::BigInt;
use multi_party_ecdsa::protocols::two_party_ecdsa::lindell_2017::*;

#[test]
fn test_two_party_sign() {
    // assume party1 and party2 engaged with KeyGen in the past resulting in
    // party1 owning private share and paillier key-pair
    // party2 owning private share and paillier encryption of party1 share
    let (_party_one_private_share_gen, _comm_witness, ec_key_pair_party1) =
        party_one::KeyGenFirstMsg::create_commitments();
    let (party_two_private_share_gen, ec_key_pair_party2) = party_two::KeyGenFirstMsg::create();

    let keypair =
        party_one::PaillierKeyPair::generate_keypair_and_encrypted_share(&ec_key_pair_party1);

    // creating the ephemeral private shares:

<<<<<<< HEAD
    let (eph_party_two_first_message, eph_comm_witness, eph_ec_key_pair_party2) =
        party_two::EphKeyGenFirstMsg::create_commitments();
    let (eph_party_one_first_message, eph_ec_key_pair_party1) =
        party_one::EphKeyGenFirstMsg::create();
    let eph_party_two_second_message = party_two::EphKeyGenSecondMsg::verify_and_decommit(
        eph_comm_witness,
        &eph_party_one_first_message,
    )
    .expect("party1 DLog proof failed");

    let _eph_party_one_second_message =
        party_one::EphKeyGenSecondMsg::verify_commitments_and_dlog_proof(
            &eph_party_two_first_message,
            &eph_party_two_second_message,
        )
        .expect("failed to verify commitments and DLog proof");
    let party2_private = party_two::Party2Private::set_private_key(&ec_key_pair_party2);
=======
    let party_one_first_message = party_one::KeyGenFirstMsg::create_commitments();
    let party_two_first_message = party_two::KeyGenFirstMsg::create();
    let party_one_second_message = party_one::KeyGenSecondMsg::verify_and_decommit(
        &party_one_first_message,
        &party_two_first_message.d_log_proof,
    )
    .expect("party1 DLog proof failed");

    let _party_two_second_message = party_two::KeyGenSecondMsg::verify_commitments_and_dlog_proof(
        &party_one_first_message.pk_commitment,
        &party_one_first_message.zk_pok_commitment,
        &party_one_second_message.zk_pok_blind_factor,
        &party_one_second_message.public_share,
        &party_one_second_message.pk_commitment_blind_factor,
        &party_one_second_message.d_log_proof,
    )
    .expect("failed to verify commitments and DLog proof");
    let party2_private = party_two::Party2Private::set_private_key(&party_two_private_share_gen);
>>>>>>> a891e161
    let message = BigInt::from(1234);
    let partial_sig = party_two::PartialSig::compute(
        &keypair.ek,
        &keypair.encrypted_share,
        &party2_private,
        &eph_ec_key_pair_party2,
        &eph_party_one_first_message.public_share,
        &message,
    );

    let party1_private = party_one::Party1Private::set_private_key(&ec_key_pair_party1, &keypair);

    let signature = party_one::Signature::compute(
        &party1_private,
        &partial_sig.c3,
        &eph_ec_key_pair_party1,
        &eph_party_two_second_message.comm_witness.public_share,
    );

    let pubkey =
        party_one::compute_pubkey(&party1_private, &party_two_private_share_gen.public_share);
    party_one::verify(&signature, &pubkey, &message).expect("Invalid signature")
}<|MERGE_RESOLUTION|>--- conflicted
+++ resolved
@@ -18,7 +18,6 @@
 
     // creating the ephemeral private shares:
 
-<<<<<<< HEAD
     let (eph_party_two_first_message, eph_comm_witness, eph_ec_key_pair_party2) =
         party_two::EphKeyGenFirstMsg::create_commitments();
     let (eph_party_one_first_message, eph_ec_key_pair_party1) =
@@ -36,26 +35,7 @@
         )
         .expect("failed to verify commitments and DLog proof");
     let party2_private = party_two::Party2Private::set_private_key(&ec_key_pair_party2);
-=======
-    let party_one_first_message = party_one::KeyGenFirstMsg::create_commitments();
-    let party_two_first_message = party_two::KeyGenFirstMsg::create();
-    let party_one_second_message = party_one::KeyGenSecondMsg::verify_and_decommit(
-        &party_one_first_message,
-        &party_two_first_message.d_log_proof,
-    )
-    .expect("party1 DLog proof failed");
 
-    let _party_two_second_message = party_two::KeyGenSecondMsg::verify_commitments_and_dlog_proof(
-        &party_one_first_message.pk_commitment,
-        &party_one_first_message.zk_pok_commitment,
-        &party_one_second_message.zk_pok_blind_factor,
-        &party_one_second_message.public_share,
-        &party_one_second_message.pk_commitment_blind_factor,
-        &party_one_second_message.d_log_proof,
-    )
-    .expect("failed to verify commitments and DLog proof");
-    let party2_private = party_two::Party2Private::set_private_key(&party_two_private_share_gen);
->>>>>>> a891e161
     let message = BigInt::from(1234);
     let partial_sig = party_two::PartialSig::compute(
         &keypair.ek,
